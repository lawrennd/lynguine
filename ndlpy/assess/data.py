import pandas as pd
import numpy as np

from .. import access
from ..log import Logger
from ..config.context import Context
from ..config.interface import Interface

"""Wrapper classes for data objects"""

ctxt = Context()
log = Logger(
    name=__name__,
    level=ctxt._data["logging"]["level"],
    filename=ctxt._data["logging"]["filename"],
)


class Accessor:
    def __init__(self, data):
        self._data_object = data

    def __getitem__(self, key):
        raise NotImplementedError("This is a base accessor class")

    def __setitem__(self, key, value):
        raise NotImplementedError("This is a base accessor class")


class DataObject:
    def __init__(
            self, data=None, colspecs=None, index=None, column=None, selector=None, subindex=None
    ):
        self.at = self._AtAccessor(self)
        self.iloc = self._IlocAccessor(self)
        self.loc = self._locAccessor(self)

    class _AtAccessor(Accessor):
        def __init__(self, data):
            super().__init__(data=data)

    class _LocAccessor(Accessor):
        def __init__(self, data):
            super().__init__(data=data)

    class _IlocAccessor(Accessor):
        def __init__(self, data):
            super().__init__(data=data)

    def get_subindex(self):
        raise NotImplementedError("This is a base class")

    def set_subindex(self, val):
        raise NotImplementedError("This is a base class")


    def get_subseries(self) -> pd.DataFrame:
        """
        Get the subseries that is the focus for the DataFrame.

        :return: The subseries that is the focus for the DataFrame.
        """
        # The series types are stored in cls.types["series"]
        # Extract DataFrames from that class and merge them.
        series = None
        for typ in self.types["series"]:
            if typ in self.colspecs:
                data = self[self.colspecs[typ]]
                if series is None:
                    series = data
                else:
                    series = series.join(data, how="outer")

        # Use the in focus index to choose which part of the series is returned.
        return series[series.index.isin([self.get_index()])]
    

    def get_subindices(self) -> pd.Index:
        """
        Get the subindices that are the focus for the DataFrame.

        :return: The subindices that are the focus for the DataFrame.
        """
        
        if self._selector is None:
            return []
        try:
            subseries = self.get_subseries()[self._selector]
            return pd.Index(subseries.values, name=self._selector, dtype="object")
        except KeyError as err:
            raise KeyError(f"Could not find index \"{err}\" in the subseries when using it as a selector.")

    def get_index(self) -> int:
        """
        Get the index that is the focus for the DataFrame.

        :return: The index that is the focus for the DataFrame.
        """
        return self._index

    def set_index(self, index : int) -> None:
        """
        Set the index to be the focus for the DataFrame.

        :param index: The index to set.
        :raise KeyError: If the index is not in the DataFrame.
        """
        if index is None:
            self._index = None
        elif index in self.index:
            self._index = index
        else:
            raise KeyError("Invalid index set.")

    def get_column(self):
        """
        Get the column that is the focus for the DataFrame.

        :return: The column that is the focus for the DataFrame.
        """
        return self._column

    def set_column(self, column):
        """
        Set the column to be the focus for the DataFrame.

        :param column: The column to set.
        :raise KeyError: If the column is not in the DataFrame.
        """
        if column == "_":
            self._column = "_"
            log.warning(f"Set column to \"_\".")
            return
        if column is None:
            log.debug(f"Was asked to set column to None.")
            # Note column is not being set here.
            return

        if column not in self.columns and column!=self.index.name:
            # In the vrs 0.1.0 this used to warn and run self.add_column(column)
            errmsg = f"Attempting to add column \"{column}\" as a set request has been given to non existent column."
            log.warning(errmsg)
            raise KeyError(errmsg)
        else:
            self._column = column

    def ismutable(self, column):
        """
        Is a given column mutable?

        :param column: The column to check.
        :return: True if the column is mutable, False otherwise.
        """
        if column not in self.columns:
            if self.autocache:
                return True
            else:
                return False

        if self._col_source(column) in self.types["input"]:
            return False
        else:
            return True

    @property
    def autocache(self):
        """
        Whether the data structure will automatically cache values.

        :return True if the data structure will automatically cache values, False otherwise.
        """
        if self._autocache:
            return True
        else:
            return False

    @autocache.setter
    def autocache(self, value):
        """
        Set whether the data structure will automatically cache values.

        :param value: The value to set.
        :raise ValueError: If the value is not boolean.
        """
        
        if not isinstance(value, bool):
            raise ValueError(f"autocache value must be boolean, set as \"{value}\"")
        self._autocache = value

    @property
    def interface(self):
        """
        Return the interface object.
        :return: The interface object.
        """
        return self._interface

    @interface.setter
    def interface(self, value):
        """
        Set the interface object.
        :param value: The interface object.
        :return: None
        """
        if not isinstance(value, Interface):
            raise TypeError("interface must be of type Interface.")
        else:
            self._interface = value
        
    @property
    def mutable(self):
        """
        Is the data structure mutable.

        :return True if the data structure is mutable, False otherwise.
        """
        if self.autocache:
            return True
        for typ in self._d:
            if typ not in self.types["input"]:
                return True
        return False
        
    def _col_source(self, column):
        """
        Return the source of a column.

        :param column: The column to check.
        """
        for typ, data in self._d.items():
            if typ in self.types["parameters"]:
                if column in data.index:
                    return typ
            elif column in data.columns:
                return typ
        if self.autocache:
            return "cache"
        else:
            return None
        

    def isparameter(self, column):
        """
        Test if the column is a given column a parameter (i.e. applicable for all rows)?

        :param column: The column to check.
        :return: True if the column is a parameter, False otherwise.
        """
        if self._col_source(column) in self.types["parameters"]:
            return True
        else:
            return False
        
    def isseries(self, column):
        """
        Test if a given column is a series column (i.e. one where the index can be repeated and have multiple rows associated with it).

        :param column: The column to check.
        :return: True if the column is a series column, False otherwise.
        """
        if self._col_source(column) in self.types["series"]:
            return True
        else:
            return False
        

        
        
    def get_selector(self):
        """
        Get the selector that is the focus for the DataFrame.

        The selector is the column used to disambiguate a series in
        the focus.

        :return: The selector that is the focus for the DataFrame.
        """
        return self._selector

    def set_selector(self, column):
        """
        Set the selector that is the focus for the DataFrame.

        The selector

        :param column: The column to set the selector to.
        :raise KeyError: If the column is not in the DataFrame.
        """
        if column is None:
            self._selector = None
        elif column in self.columns:
            self._selector = column
        else:
            raise KeyError("Invalid selector set.")

    def get_subindex(self) -> int:
        """
        Get the subindex that is the focus for the DataFrame.
        The subindex is the index used to disambiguate a series in
        the focus.

        :return: The subindex that is the focus for the DataFrame.
        """
        return self._subindex

    def set_subindex(self, index : int):
        """
        Set the subindex that is the focus for the DataFrame.

        :param index: The index to set the subindex to.
        :raise KeyError: If the index is not in the DataFrame.
        """
        if index is None:
            self._subindex = None
        elif index in self.index:
            self._subindex = index
        else:
            raise KeyError("Invalid subindex set.")
        
    def get_selectors(self):
        """
        Return valid selectors, these are columns that are present in the type "series"
        :return: The valid selectors.
        """

        # iterate through the colspecs finding columns of type series
        selectors = [
            col
            for typ in self.types["series"]
            for col in self.colspecs.get(typ, [])
        ]
        
        if self._selector is not None and self._selector in selectors:
            # Return selectors with selector at front (to ensure it is default) for widgets)
            selectors.insert(0, selectors.pop(selectors.index(self._selector)))
        return selectors
        
    def get_value(self):
        """
        Get the value that is in the cell defined as focus for the DataFrame.

        :return: The value that is the focus for the DataFrame.
        """
        if self.get_column() == self.index.name:
            return self.get_index()
<<<<<<< HEAD
=======
            
>>>>>>> ec35bd0f
        return self.at[self.get_index(), self.get_column()]
            

    def set_value(self, value):
        """
        Set the value that is in the cell defined as focus for the DataFrame.

        :param value: The value to set.
        """
        self.at[self.get_index(), self.get_column()] = value

    def head(self, n=5):
        """
        Return the first `n` rows of the DataFrame.

        :param n: Number of rows to select.
        :return: The first `n` rows of the DataFrame.
        """
        return self.to_pandas().head(n)

    def tail(self, n=5):
        """
        Return the last `n` rows of the DataFrame.

        :param n: Number of rows to select.
        :return: The last `n` rows of the DataFrame.
        """
        return self.to_pandas().tail(n)

    def add_column(self, column_name, data):
        """
        Add a new column to the DataFrame.

        :param column_name: The name of the new column.
        :param data: The data for the new column.
        :raise NotImplementedError: Indicates the method needs to be implemented in a subclass.
        """
        raise NotImplementedError("This is a base class")

    def drop_column(self, column_name):
        """
        Drop a column from the DataFrame.

        :param column_name: The name of the column to drop.
        :raise NotImplementedError: Indicates the method needs to be implemented in a subclass.
        """
        raise NotImplementedError("This is a base class")

    def filter_rows(self, condition):
        """
        Filter rows based on a specified condition.

        :param condition: The condition to filter rows.
        :raise NotImplementedError: Indicates the method needs to be implemented in a subclass.
        """
        raise NotImplementedError("This is a base class")

    def get_shape(self):
        """
        Get the shape of the DataFrame.

        :return: A tuple representing the shape of the DataFrame.
        """
        return self.to_pandas().shape

    def describe(self):
        """
        Generate descriptive statistics.

        :return: Descriptive statistics for the DataFrame.
        """
        return self.to_pandas().describe()

    def to_pandas(self):
        """
        Convert the custom DataFrame to a Pandas DataFrame.

        :raise NotImplementedError: Indicates the method needs to be implemented in a subclass.
        """
        raise NotImplementedError("This is a base class")

    def to_clipboard(self, *args, **kwargs):
        """
        Copy the DataFrame to the system clipboard.

        :param args: Positional arguments to be passed to pandas.DataFrame.to_clipboard.
        :param kwargs: Keyword arguments to be passed to pandas.DataFrame.to_clipboard.
        :return: Output of Pandas DataFrame to_clipboard method.
        """
        return self.to_pandas().to_clipboard(*args, **kwargs)

    def to_feather(self, *args, **kwargs):
        """
        Write the DataFrame to a Feather file.

        :param args: Positional arguments to be passed to pandas.DataFrame.to_feather.
        :param kwargs: Keyword arguments to be passed to pandas.DataFrame.to_feather.
        :return: Output of Pandas DataFrame to_feather method.
        """
        return self.to_pandas().to_feather(*args, **kwargs)

    def to_json(self, *args, **kwargs):
        """
        Convert the DataFrame to a JSON string.

        :param args: Positional arguments to be passed to pandas.DataFrame.to_json.
        :param kwargs: Keyword arguments to be passed to pandas.DataFrame.to_json.
        :return: Output of Pandas DataFrame to_json method.
        """
        return self.to_pandas().to_json(*args, **kwargs)

    def to_orc(self, *args, **kwargs):
        """
        Write the DataFrame to an ORC file.

        :param args: Positional arguments to be passed to pandas.DataFrame.to_orc.
        :param kwargs: Keyword arguments to be passed to pandas.DataFrame.to_orc.
        :return: Output of Pandas DataFrame to_orc method.
        """
        return self.to_pandas().to_orc(*args, **kwargs)

    def to_records(self, *args, **kwargs):
        """
        Convert the DataFrame to a NumPy record array.

        :param args: Positional arguments to be passed to pandas.DataFrame.to_records.
        :param kwargs: Keyword arguments to be passed to pandas.DataFrame.to_records.
        :return: Output of Pandas DataFrame to_records method.
        """
        return self.to_pandas().to_records(*args, **kwargs)

    def to_timestamp(self, *args, **kwargs):
        """
        Cast to DatetimeIndex of timestamps.

        :param args: Positional arguments to be passed to pandas.DataFrame.to_timestamp.
        :param kwargs: Keyword arguments to be passed to pandas.DataFrame.to_timestamp.
        :return: Output of Pandas DataFrame to_timestamp method.
        """
        return self.to_pandas().to_timestamp(*args, **kwargs)

    def to_csv(self, *args, **kwargs):
        """
        Write the DataFrame to a comma-separated values (csv) file.

        :param args: Positional arguments to be passed to pandas.DataFrame.to_csv.
        :param kwargs: Keyword arguments to be passed to pandas.DataFrame.to_csv.
        :return: Output of Pandas DataFrame to_csv method.
        """
        return self.to_pandas().to_csv(*args, **kwargs)

    def to_gbq(self, *args, **kwargs):
        """
        Write the DataFrame to a Google BigQuery table.

        :param args: Positional arguments to be passed to pandas.DataFrame.to_gbq.
        :param kwargs: Keyword arguments to be passed to pandas.DataFrame.to_gbq.
        :return: Output of Pandas DataFrame to_gbq method.
        """
        return self.to_pandas().to_gbq(*args, **kwargs)

    def to_latex(self, *args, **kwargs):
        """
        Render the DataFrame as a LaTeX tabular environment table.

        :param args: Positional arguments to be passed to pandas.DataFrame.to_latex.
        :param kwargs: Keyword arguments to be passed to pandas.DataFrame.to_latex.
        :return: Output of Pandas DataFrame to_latex method.
        """
        return self.to_pandas().to_latex(*args, **kwargs)

    def to_parquet(self, *args, **kwargs):
        """
        Write the DataFrame to a Parquet file.

        :param args: Positional arguments to be passed to pandas.DataFrame.to_parquet.
        :param kwargs: Keyword arguments to be passed to pandas.DataFrame.to_parquet.
        :return: Output of Pandas DataFrame to_parquet method.
        """
        return self.to_pandas().to_parquet(*args, **kwargs)

    def to_sql(self, *args, **kwargs):
        """
        Write records stored in the DataFrame to a SQL database.

        :param args: Positional arguments to be passed to pandas.DataFrame.to_sql.
        :param kwargs: Keyword arguments to be passed to pandas.DataFrame.to_sql.
        :return: Output of Pandas DataFrame to_sql method.
        """
        return self.to_pandas().to_sql(*args, **kwargs)

    def to_xarray(self, *args, **kwargs):
        """
        Convert the DataFrame to an xarray Dataset.

        :param args: Positional arguments to be passed to pandas.DataFrame.to_xarray.
        :param kwargs: Keyword arguments to be passed to pandas.DataFrame.to_xarray.
        :return: Output of Pandas DataFrame to_xarray method.
        """
        return self.to_pandas().to_xarray(*args, **kwargs)

    def to_dict(self, *args, **kwargs):
        """
        Convert the DataFrame to a dictionary.

        :param args: Positional arguments to be passed to pandas.DataFrame.to_dict.
        :param kwargs: Keyword arguments to be passed to pandas.DataFrame.to_dict.
        :return: Output of Pandas DataFrame to_dict method.
        """
        return self.to_pandas().to_dict(*args, **kwargs)

    def to_hdf(self, *args, **kwargs):
        """
        Write the DataFrame to a Hierarchical Data Format (HDF) file.

        :param args: Positional arguments to be passed to pandas.DataFrame.to_hdf.
        :param kwargs: Keyword arguments to be passed to pandas.DataFrame.to_hdf.
        :return: Output of Pandas DataFrame to_hdf method.
        """
        return self.to_pandas().to_hdf(*args, **kwargs)

    def to_markdown(self, *args, **kwargs):
        """
        Convert the DataFrame to a Markdown string.

        :param args: Positional arguments to be passed to pandas.DataFrame.to_markdown.
        :param kwargs: Keyword arguments to be passed to pandas.DataFrame.to_markdown.
        :return: Output of Pandas DataFrame to_markdown method.
        """
        return self.to_pandas().to_markdown(*args, **kwargs)

    def to_period(self, *args, **kwargs):
        """
        Convert DataFrame from DatetimeIndex to PeriodIndex.

        :param args: Positional arguments to be passed to pandas.DataFrame.to_period.
        :param kwargs: Keyword arguments to be passed to pandas.DataFrame.to_period.
        :return: Output of Pandas DataFrame to_period method.
        """
        return self.to_pandas().to_period(*args, **kwargs)

    def to_stata(self, *args, **kwargs):
        """
        Export the DataFrame to Stata dta format.

        :param args: Positional arguments to be passed to pandas.DataFrame.to_stata.
        :param kwargs: Keyword arguments to be passed to pandas.DataFrame.to_stata.
        :return: Output of Pandas DataFrame to_stata method.
        """
        return self.to_pandas().to_stata(*args, **kwargs)

    def to_xml(self, *args, **kwargs):
        """
        Convert the DataFrame to an XML string.

        :param args: Positional arguments to be passed to pandas.DataFrame.to_xml.
        :param kwargs: Keyword arguments to be passed to pandas.DataFrame.to_xml.
        :return: Output of Pandas DataFrame to_xml method.
        """
        return self.to_pandas().to_xml(*args, **kwargs)

    def to_excel(self, *args, **kwargs):
        """
        Write the DataFrame to an Excel file.

        :param args: Positional arguments to be passed to pandas.DataFrame.to_excel.
        :param kwargs: Keyword arguments to be passed to pandas.DataFrame.to_excel.
        :return: Output of Pandas DataFrame to_excel method.
        """
        return self.to_pandas().to_excel(*args, **kwargs)

    def to_html(self, *args, **kwargs):
        """
        Render the DataFrame as an HTML table.

        :param args: Positional arguments to be passed to pandas.DataFrame.to_html.
        :param kwargs: Keyword arguments to be passed to pandas.DataFrame.to_html.
        :return: Output of Pandas DataFrame to_html method.
        """
        return self.to_pandas().to_html(*args, **kwargs)

    def to_numpy(self, *args, **kwargs):
        """
        Convert the DataFrame to a NumPy array.

        :param args: Positional arguments to be passed to pandas.DataFrame.to_numpy.
        :param kwargs: Keyword arguments to be passed to pandas.DataFrame.to_numpy.
        :return: Output of Pandas DataFrame to_numpy method.
        """
        return self.to_pandas().to_numpy(*args, **kwargs)

    def to_string(self, *args, **kwargs):
        """
        Render the DataFrame to a console-friendly tabular output.

        :param args: Positional arguments to be passed to pandas.DataFrame.to_string.
        :param kwargs: Keyword arguments to be passed to pandas.DataFrame.to_string.
        :return: Output of Pandas DataFrame to_string method.
        """
        return self.to_pandas().to_string(*args, **kwargs)

    types =  {
            # Input types are standard DataFrames but are not mutable.
            "input": [
                "input",
                "allocation", # Original referia style 
                "additional", # Original referia style supplementary info
                "data",
                "constants",
                "global_consts",
            ],
            # Output types are standard DataFrames that are mutable and
            # intended to be recorded once operations on the
            # CustomDataFrame are complete.
            "output": [
                "output",
                "writedata",
                "writeseries",
                "parameters",
                "scores",
                "globals",
            ],
            # Parameter types do not have an index, they are globally valid.
            "parameters": [
                "constants",
                "global_consts",
                "parameters",
                "globals",
                "parameter_cache",
                "global_cache",
            ],
            # Cache types are standard DataFrames that are mutable and
            # intended to be used for intermediate calculations.
            "cache": [
                "cache",
                "series_cache",
                "parameter_cache",
                "global_cache",
            ],
            # Series types are standard DataFrames that are mutable and
            # may have multiple rows with the same index.
            "series": [
                "writeseries",
                "series_cache",
            ],
        }
    @classmethod
    @property
    def valid_data_types(cls):
        return set([item for key in cls.types for item in cls.types[key]])

    @classmethod
    def from_csv(cls, *args, **kwargs):
        """
        Read a comma-separated values (csv) file into a CustomDataFrame.

        :param args: Positional arguments to be passed to pandas.read_csv.
        :param kwargs: Keyword arguments to be passed to pandas.read_csv.
        :return: A CustomDataFrame object.
        """
        return cls(data=pd.read_csv(*args, **kwargs))

    @classmethod
    def from_dict(cls, data, *args, **kwargs):
        """
        Construct a CustomDataFrame from a dict of array-like or dicts.

        :param data: Dictionary of data.
        :param args: Positional arguments to be passed to pandas.DataFrame.from_dict.
        :param kwargs: Keyword arguments to be passed to pandas.DataFrame.from_dict.
        :return: A CustomDataFrame object.
        """
        return cls.from_pandas(df=pd.DataFrame.from_dict(data, *args, **kwargs))

    def to_flow(self, interface):
        """
        Writes the data to the flows specified in the interface.

        :param interface: Interface object.
        """
        pass

        
    @classmethod
    def from_flow(cls, interface):
        """
        Construct a CustomDataFrame from a interface object.

        :param interface: Interface object.
        :return: A CustomDataFrame object.
        """

        default_joins = "outer"
        cdf = cls({})
        found_data = False
        for key in interface:
            # Check if the interface key is a valid data key
            if key in cls.valid_data_types:
                found_data = True
                items = interface[key]
                if not isinstance(items, list):
                    items = [items]
                # Iterate through adding the entries.
                for item in items:
                    # Use join from the item if it's there.
                    join = item["how"] if "how" in item else default_joins
                    newdf = cdf._finalize_df(*access.io.read_data(item))
                    if key in cls.types["parameters"]:
                        if key not in cdf._d:
                            # Set the series to the new data.
                            if cdf.empty:
                                cdf = cls(data=newdf, colspecs={key: list(newdf.columns)})
                            else:
                                cdf._d[key] = newdf.iloc[0]
                                cdf._colspecs[key] = list(cdf._d[key].index)
                        else:
                            # Add augment the series with the new data.
                            if cdf.empty:
                                cdf = cls(data=newdf, colspecs={key: list(newdf.columns)})
                            else:
                                cdf._d[key] = pd.concat([cdf._d[key], newdf.iloc[0]])
                                cdf._colspecs[key] = list(cdf._d[key].index)
                    else:
                        # Add the new data to the dataframe.
                        if key not in cdf._d:
                            if cdf.empty:
                                cdf = cls(data=newdf, colspecs={key: list(newdf.columns)})
                            else:
                                cdf._d[key] = newdf
                                cdf._colspecs[key] = list(cdf._d[key].columns)
                        else:
                            cdf._d[key] = cdf._d[key].join(newdf, how=join)
                            cdf._colspecs[key] = list(cdf._d[key].index)
        if not found_data:
            errmsg = f'No valid data found in interface. Data fields must be one of "{", ".join(cls.valid_data_types)}"'
            log.error(errmsg)
            raise ValueError(errmsg)
        else:
            cdf.interface = interface
            return cdf
    
    def sort_values(self, *args, inplace=False, **kwargs):
        """
        Sort by the values along either axis.

        :param by: str or list of str
        :param axis: {0 or 'index', 1 or 'columns'}, default 0
        :param ascending: bool or list of bool, default True
        :param inplace: bool, default False
        :param kind: {'quicksort', 'mergesort', 'heapsort'}, default 'quicksort'
        :param na_position: {'first', 'last'}, default 'last'
        :param ignore_index: bool, default False
        :param key: callable, optional
        :return: sorted_obj : CustomDataFrame
        :raises ValueError: If any of the keys are not in the index
        """
        df = self.to_pandas().sort_values(
            *args,
            inplace=False,
            **kwargs,
        )
        if inplace:
            self._distribute_data(df)
        else:
            return self.__class__(
                df,
                colspecs=self.colspecs,
                index=self.get_index(),
                column=self.get_column(),
                selector=self.get_selector(),
            )

    def sort_index(self, *args, inplace=False, **kwargs):
        """
        Sort object by labels (along an axis).

        :param axis: {0 or 'index', 1 or 'columns'}, default 0
        :param level: int or level name or list of ints or list of level names
        :param ascending: bool or list of bool, default True
        :param inplace: bool, default False
        :param kind: {'quicksort', 'mergesort', 'heapsort'}, default 'quicksort'
        :param na_position: {'first', 'last'}, default 'last'
        :param sort_remaining: bool, default True
        :param ignore_index: bool, default False
        :param key: callable, optional.
        :return: sorted_obj : CustomDataFrame
        """
        df = self.to_pandas().sort_index(*args, inplace=False, **kwargs)
        if inplace:
            self._distribute_data(df)
        else:
            return self.__class__(
                df,
                colspecs=self.colspecs,
                index=self.get_index(),
                column=self.get_column(),
                selector=self.get_selector(),
            )

    def convert(self, other):
        """
        Convert various data types to a CustomDataFrame.

        This method handles conversion from different data types like Pandas DataFrame,
        Pandas Series, NumPy array, list, and dictionary to the CustomDataFrame format.

        :param other: The data to be converted.
        :return: A CustomDataFrame object.
        :raises ValueError: If the data type of `other` cannot be converted.
        """

        if isinstance(other, self.__class__):
            # No conversion needed if it's already a CustomDataFrame
            return other

        elif isinstance(other, (pd.DataFrame, pd.Series)):
            # Directly convert from Pandas DataFrame or Series
            return self.__class__(other)

        elif isinstance(other, np.ndarray):
            # Handle NumPy array conversion
            return self._convert_numpy_array(other)

        elif isinstance(other, list):
            # Convert list to CustomDataFrame
            return self.__class__(self._convert_numpy_array(np.array(other)))

        elif isinstance(other, dict):
            # Convert dictionary to CustomDataFrame
            return self.__class__(pd.DataFrame.from_dict(other))

        else:
            # Raise error for unsupported types
            return other

    def _convert_numpy_array(self, array):
        """
        Helper method to convert a NumPy array to a CustomDataFrame.

        This method is called internally to handle specific scenarios based on the shape
        of the NumPy array.

        :param array: The NumPy array to be converted.
        :return: A CustomDataFrame object.
        :raises ValueError: If the array shape is not compatible.
        """

        if array.shape == self.shape:
            # Array shape matches the CustomDataFrame shape
            return self.__class__(
                data=pd.DataFrame(array, index=self.index, columns=self.columns),
            )
        elif len(array.shape) == 1:
            # Single dimensional array (e.g. [1, 2, 3])
            return self.__class__(
                data=pd.DataFrame(array, index=self.index, columns=[self.get_column()]),
            )
        elif array.ndim == 2 and array.shape[0] == 1:
            # Two-dimensional array but with a single row (e.g. [[1, 2, 3]])
            if array.shape[1] != len(self.columns):
                raise ValueError(
                    "NumPy array width doesn't match CustomDataFrame array width."
                )
            return self.__class__(
                data=pd.DataFrame(
                    array,
                    index=[self.get_index()],
                    columns=self.columns,
                ),
            )
        elif array.ndim == 2 and array.shape[1] == 1:
            # Two-dimensional array but with a single column (e.g. [[1], [2], [3]])
            if array.shape[0] != len(self.index):
                raise ValueError(
                    "NumPy array depth doesn't match CustomDataFrame array depth."
                )
            return self.__class__(
                data=pd.DataFrame(
                    array,
                    index=self.index,
                    columns=self.get_column(),
                ),
            )
        else:
            # Incompatible array shape
            raise ValueError(
                "NumPy array shape is not compatible with CustomDataFrame."
            )

    # Mathematical operations
    def sum(self, axis=0):
        if axis == 0:
            column = self.get_column()
            colspecs = {"parameter_cache": list(self.columns)}
        else:
            column = self.get_index()
            colspecs = {"parameter_cache": list(self.index)}

        return self.__class__(
            data=self.to_pandas().sum(axis),
            colspecs=colspecs,
            column=column,
        )

    def mean(self, axis=0):
        if axis == 0:
            column = self.get_column()
            colspecs = {"parameter_cache": list(self.columns)}
        else:
            column = self.get_index()
            colspecs = {"parameter_cache": list(self.index)}
        return self.__class__(
            data=self.to_pandas().mean(axis),
            colspecs=colspecs,
            column=column,
        )

    def add(self, other):
        other = self.convert(other)
        return self.__class__(
            data=self.to_pandas().add(other.to_pandas()),
            colspecs=self._colspecs,
            index=self.get_index(),
            column=self.get_column(),
            selector=self.get_selector(),
        )

    def subtract(self, other):
        other = self.convert(other)
        return self.__class__(
            data=self.to_pandas().subtract(other.to_pandas()),
            colspecs=self._colspecs,
            index=self.get_index(),
            column=self.get_column(),
            selector=self.get_selector(),
        )

    def multiply(self, other):
        other = self.convert(other)
        return self.__class__(
            data=self.to_pandas().multiply(pd.DataFrame(other.to_pandas())),
            colspecs=self._colspecs,
            index=self.get_index(),
            column=self.get_column(),
            selector=self.get_selector(),
        )

    def equals(self, other):
        other = self.convert(other)
        return self.to_pandas().equals(other.to_pandas())

    def transpose(self):
        return self.__class__(
            self.to_pandas().transpose(),
            index=self.get_column(),
            column=self.get_index(),
            selector=None,
            colspecs="cache",
        )

    def dot(self, other):
        other = self.convert(other)
        return self.__class__(
            self.dot(self.to_pandas(), other.to_pandas()),
            colspecs="cache",
        )

    def isna(self):
        return self.__class__(
            data=self.to_pandas().isna(),
            colspecs=self._colspecs,
            index=self.get_index(),
            column=self.get_column(),
            selector=self.get_selector(),
        )

    def isnull(self):
        return self.isna()

    def notna(self):
        return ~self.isna()

    def fillna(self, *args, **kwargs):
        return self.__class__(
            data=self.to_pandas().fillna(*args, **kwargs),
            colspecs=self._colspecs,
            index=self.get_index(),
            column=self.get_column(),
            selector=self.get_selector(),
        )

    def dropna(self):
        vals = self.to_pandas().isna()
        if self.get_index() not in vals.index:
            ind = None
        else:
            ind = self.get_index()

        if self.get_column() not in vals.columns:
            col = None
        else:
            col = self.get_column()

        if self.get_selector() is None or self.get_selector() not in vals.columns:
            sel = None
        else:
            sel = self.get_selector()

        return self.__class__(
            data=vals,
            colspecs=self._colspecs,
            index=ind,
            column=col,
            selector=sel,
        )

    def drop_duplicates(self, *args, **kwargs):
        vals = self.to_pandas().drop_duplicates(*args, **kwargs)
        if self.get_index() not in vals.index:
            index = None
        else:
            index = self.get_index()
        return self.__class__(
            data=vals,
            colspecs=self._colspecs,
            index=index,
            column=self.get_column(),
            selector=self.get_selector(),
        )

    def groupby(self, *args, **kwargs):
        """
        Group DataFrame using a mapper or by a Series of columns.

        :param args: Positional arguments to be passed to pandas.DataFrame.groupby.
        :param kwargs: Keyword arguments to be passed to pandas.DataFrame.groupby.
        :return: A pd.DataFrameGroupBy object.
        """
        return self.to_pandas().groupby(*args, **kwargs)

    def pivot_table(self, *args, **kwargs):
        """
        Create a pivot table as a CustomDataFrame.

        :param args: Positional arguments to be passed to pandas.DataFrame.pivot_table.
        :param kwargs: Keyword arguments to be passed to pandas.DataFrame.pivot_table.
        :return: A pivoted CustomDataFrame object.
        """
        return self.__class__(
            data=self.to_pandas().pivot_table(*args, **kwargs),
        )

    def _apply_operator(self, other, operator):
        """
        Apply a specified operator to the DataFrame.

        :param other: The right-hand operand.
        :param operator: The operator function to apply.
        :return: A new instance of CustomDataFrame after applying the operator.
        """
        method = getattr(self.to_pandas(), operator)

        # deal with pandas translation of single row on right to a series.
        if isinstance(other, CustomDataFrame):
            right = other.to_pandas()
        else:
            right = other

        return self.__class__(
            data=method(right),
            colspecs=self._colspecs,
            index=self.get_index(),
            column=self.get_column(),
            selector=self.get_selector(),
        )

    @property
    def dtypes(self) -> pd.Series:
        """
        Property to return the data types of the columns across all sub-DataFrames.
        :return: A Series containing the data types of the columns.
        """
        all_dtypes = {}
        for df_name, df in self._d.items():
            if df_name in self.types["parameters"]:
                # the data should be a series
                for col in df.index:
                    all_dtypes[col] = df.dtype
            else:
                for col in df.dtypes.index:
                    all_dtypes[col] = df.dtypes[col]
        return pd.Series(all_dtypes)
    
    @property
    def log(self):
        """
        Access the system log.

        :return: Reference to the system log.
        """
        return self._log

    @log.setter
    def log(self, value):
        """
        Set the system log.

        :param value: The new system log.
        """
        self._log = value
    @property
    def T(self):
        """
        Transpose the DataFrame.

        :return: Transposed CustomDataFrame.
        """
        return self.transpose()

    @property
    def shape(self):
        """
        Return the shape of the DataFrame.

        :return: A tuple representing the DataFrame's dimensions.
        """
        return len(self.index), len(self.columns)

    @property
    def columns(self):
        """
        Return the column labels of the DataFrame.

        :return: Index object containing the column labels.
        """
        columns = []
        for typ, data in self._d.items():
            if typ in self.types["parameters"]:
                columns += list(data.index)
            else:
                columns += list(data.columns)
        return pd.Index(columns)

    @property
    def index(self):
        """
        Return the index (row labels) of the DataFrame.

        :return: Index object containing the row labels.
        """
        # Take index from first entry in _d that is not a "parameters" entry
        # Note that if first entry is a "series" entry, then index will likely be duplicated
        parameters = False
        for typ, data in self._d.items():
            if typ not in self.types["parameters"]:
                return data.index
            else:
                parameters = True
        # If all entries are "parameters" entries, then return single index
        if parameters:
            return pd.Index([0])
        else:
            return pd.Index([])

    @property
    def empty(self):
        """
        Return True if DataFrame is empty.
        """
        return self.to_pandas().empty
    
    @property
    def values(self):
        """
        Return the values of the DataFrame as a NumPy array.

        :return: A NumPy array of the DataFrame's values.
        """
        return self.to_pandas().values

    @property
    def colspecs(self):
        """
        Return the column specifications.

        :return: Column specifications.
        """
        return self._colspecs

    @colspecs.setter
    def colspecs(self, value):
        """
        Set the column specifications.

        :param value: New column specifications.
        """
        self._colspecs = value
        
    @property
    def _data_dictionary(self):
        """
        Return the data dictionary.

        :return: Data dictionary.
        """
        return self._d
    
    # Operators
    def __len__(self):
        """
        Return the number of rows in the CustomDataFrame.

        Overriding the __len__ method allows the use of the len() function
        on the CustomDataFrame, similar to how len() is used with Pandas DataFrame.
        It returns the number of rows in the DataFrame.

        :return: The number of rows in the CustomDataFrame.
        :rtype: int
        """

        # Because we don't return series, length should be the non-singleton dimension.
        return self.shape[0]

    def __add__(self, other):
        """
        Overload the addition ('+') operator.

        :param other: The right-hand operand for addition.
        :return: The result of adding the CustomDataFrame and other.
        """
        return self.add(other)

    def __sub__(self, other):
        """
        Overload the subtraction ('-') operator.

        :param other: The right-hand operand for subtraction.
        :return: The result of subtracting other from the CustomDataFrame.
        """
        return self.subtract(other)

    def __mul__(self, other):
        """
        Overload the multiplication ('*') operator.

        :param other: The right-hand operand for multiplication.
        :return: The result of multiplying the CustomDataFrame and other.
        """
        return self.multiply(other)

    def __invert__(self):
        """
        Overload the bitwise NOT ('~') operator.

        :return: The result of bitwise NOT of the CustomDataFrame.
        """
        return self.__class__(
            data=~self.to_pandas(),
            colspecs=self._colspecs,
            index=self.get_index(),
            column=self.get_column(),
            selector=self.get_selector(),
        )

    def __neg__(self):
        """
        Overload the unary negation ('-') operator.

        :return: The result of negating the CustomDataFrame.
        """
        return self.__class__(
            data=-self.to_pandas(),
            colspecs=self._colspecs,
            index=self.get_index(),
            column=self.get_column(),
            selector=self.get_selector(),
        )

    def __truediv__(self, other):
        """
        Overload the true division ('/') operator.

        :param other: The right-hand operand for division.
        :return: The result of true division of the CustomDataFrame by other.
        """
        other = self.convert(other)
        return self.__class__(
            data=self.to_pandas() / other.to_pandas(),
            colspecs=self._colspecs,
            index=self.get_index(),
            column=self.get_column(),
            selector=self.get_selector(),
        )

    def __floordiv__(self, other):
        """
        Overload the floor division ('//') operator.

        :param other: The right-hand operand for floor division.
        :return: A new instance of CustomDataFrame after floor division.
        """
        other = self.convert(other)
        return self.__class__(
            data=self.to_pandas() // other.to_pandas(),
            colspecs=self._colspecs,
            index=self.get_index(),
            column=self.get_column(),
            selector=self.get_selector(),
        )

    def __matmul__(self, other):
        """
        Overload the matrix multiplication ('@') operator.

        :param other: The right-hand operand for matrix multiplication.
        :return: The result of the matrix multiplication.
        """
        return self.dot(other)

    def __pow__(self, exponent):
        """
        Overload the power ('**') operator.

        :param exponent: The exponent to raise the dataframe to.
        :return: A new instance of CustomDataFrame after raising to the power.
        """
        return self.__class__(
            data=self.to_pandas() ** exponent,
            colspecs=self._colspecs,
            index=self.get_index(),
            column=self.get_column(),
            selector=self.get_selector(),
        )

    def __eq__(self, other):
        """
        Overload the equality ('==') operator.

        :param other: The right-hand operand for comparison.
        :return: The result of the equality comparison.
        """
        return self._apply_operator(other, "__eq__")

    def __gt__(self, other):
        """
        Overload the greater than ('>') operator.

        :param other: The right-hand operand for comparison.
        :return: The result of the greater than comparison.
        """
        return self._apply_operator(other, "__gt__")

    def __lt__(self, other):
        """
        Overload the less than ('<') operator.

        :param other: The right-hand operand for comparison.
        :return: The result of the less than comparison.
        """
        return self._apply_operator(other, "__lt__")

    def __ge__(self, other):
        """
        Overload the greater than or equal to ('>=') operator.

        :param other: The right-hand operand for comparison.
        :return: The result of the greater than or equal to comparison.
        """
        return self._apply_operator(other, "__ge__")

    def __le__(self, other):
        """
        Overload the less than or equal to ('<=') operator.

        :param other: The right-hand operand for comparison.
        :return: The result of the less than or equal to comparison.
        """
        return self._apply_operator(other, "__le__")

    def __ne__(self, other):
        """
        Overload the not equal ('!=') operator.

        :param other: The right-hand operand for comparison.
        :return: The result of the not equal comparison.
        """
        return self._apply_operator(other, "__ne__")

    def __array__(self, dtype=None):
        """
        Convert the CustomDataFrame to a NumPy array.

        :param dtype: The desired data-type for the array.
        :return: A NumPy array representation of the CustomDataFrame.
        """
        return np.array(self.to_pandas(), dtype=dtype)

    def __getitem__(self, key):
        """
        Get item or slice from the DataFrame.

        :param key: The key or slice to access elements of the DataFrame.
        :retugrn: A subset of the DataFrame corresponding to the given key.
        """
        if isinstance(key, CustomDataFrame):
            key = key.to_pandas()
        df = self.to_pandas()[key]

        if isinstance(df, pd.Series):
            return df
        else:
            colspecs = {"cache": df.columns}
            return self.__class__(
                data=df,
                colspecs=colspecs,
            )

    def __setitem__(self, key, value):
        raise NotImplementedError("This is a base class")

    def __iter__(self):
        for column in self.columns:
            yield column

    def __str__(self):
        return str(self.to_pandas())

    def __repr__(self):
        return repr(self.to_pandas())

    def _update_colspecs_after_merge(self, right, merged_df, on, suffixes):
        """
        Update colspecs after a merge operation to reflect changes in column names.

        :param left: The left DataFrame used in the merge.
        :param right: The right DataFrame used in the merge.
        :param merged_df: The resulting merged DataFrame.
        :param on: Columns used for merging.
        :param suffixes: Suffixes used in the merge to resolve overlapping column names.
        :return: Updated colspecs dictionary.
        """
        if on is None:
            on = []

        # Initialize updated colspecs
        updated_colspecs = {k: list(v) for k, v in self.colspecs.items()}

        # Add right DataFrame's colspecs, preferring left in case of overlap
        for ctype, cols in right.colspecs.items():
            if ctype in updated_colspecs:
                updated_colspecs[ctype].extend([col for col in cols if col not in on])
            else:
                updated_colspecs[ctype] = [col for col in cols if col not in on]

        # Adjust column names for suffixes and merge keys
        left_suffix, right_suffix = suffixes
        allocated = []
        for ctype, cols in updated_colspecs.items():
            updated = []
            for col in cols:
                if (
                    col in self.columns
                    and col not in on
                    and (col + left_suffix) in merged_df.columns
                    and (col + left_suffix) not in allocated
                ):
                    updated.append(col + left_suffix)
                    allocated.append(col + left_suffix)
                elif (
                    col in right.columns
                    and col not in on
                    and (col + right_suffix) in merged_df.columns
                    and (col + right_suffix) not in allocated
                ):
                    updated.append(col + right_suffix)
                    allocated.append(col + right_suffix)
                else:
                    updated.append(col)
                    allocated.append(col)
            updated_colspecs[ctype] = updated

        # Remove any columns that are not in the merged DataFrame
        for ctype in updated_colspecs:
            updated_colspecs[ctype] = [
                col for col in updated_colspecs[ctype] if col in merged_df.columns
            ]

        return updated_colspecs

    def merge(
        self,
        right,
        how="inner",
        on=None,
        left_on=None,
        right_on=None,
        suffixes=("_x", "_y"),
        *args,
        **kwargs,
    ):
        """
        Merge CustomDataFrame with another DataFrame or CustomDataFrame.

        :param right: Another DataFrame or CustomDataFrame to merge with.
        :param how, on, left_on, right_on, args, kwargs: Parameters for pandas.DataFrame.merge.
        :param suffixes: A tuple of string suffixes to apply to overlapping column names.
        :return: A new CustomDataFrame resulting from the merge operation.
        """
        # Perform the merge operation
        merged_df = pd.merge(
            self.to_pandas(),
            right.to_pandas() if isinstance(right, CustomDataFrame) else right,
            how=how,
            on=on,
            left_on=left_on,
            right_on=right_on,
            suffixes=suffixes,
            *args,
            **kwargs,
        )

        # Update colspecs
        colspecs = self._update_colspecs_after_merge(
            right, merged_df, on=on, suffixes=suffixes
        )

        return self.__class__(merged_df, colspecs=colspecs)

    def join(
            self,
            other,
            on=None,
            how="left",
            lsuffix='',
            rsuffix='',
            sort=False,
            validate=None,
            *args,
            **kwargs,
            ):
        """
        Join CustomDataFrame with another DataFrame or CustomDataFrame.

        :param other: Another DataFrame or CustomDataFrame to merge with.
        :param on: Columns to join on.
        :type on: str, list, or array-like
        :param how: How to join the DataFrames.
        :type how: str
        :param lsuffix: Suffix to apply to overlapping column names from the left DataFrame.
        :type lsuffix: str
        :param rsuffix: Suffix to apply to overlapping column names from the right DataFrame.
        :type rsuffix: str
        :param sort: Sort the join keys lexicographically in the result DataFrame.
        :type sort: bool
        :param args: Positional arguments to be passed to pandas.DataFrame.join.
        :param kwargs: Keyword arguments to be passed to pandas.DataFrame.join.
        :return: A new CustomDataFrame resulting from the join operation.
        """
        # Perform the join operation
        join_df = self.to_pandas().join(
            other=other.to_pandas() if isinstance(other, CustomDataFrame) else other,
            on=on,
            how=how,
            lsuffix=lsuffix,
            rsuffix=rsuffix,
            sort=sort,
            validate=validate,
            *args,
            **kwargs,
        )

        # Update colspecs
        colspecs = self._update_colspecs_after_merge(
            other, join_df, on=on, suffixes=(lsuffix, rsuffix),
        )

        return self.__class__(join_df, colspecs=colspecs)

    def _finalize_df(self, data, details):
        """
        This function is used to attend to any modifications in the details dict to finalize the data frame. It fixes up the index, adds columns, sets the right data type etc."""
        return data
    
class CustomDataFrame(DataObject):
    types = {
        # Input types are standard DataFrames but are not mutable.
        "input": [
            "input",
            "data",
            "constants",
            "global_consts",
        ],
        # Output types are standard DataFrames that are mutable and
        # intended to be recorded once operations on the
        # CustomDataFrame are complete.
        "output": [
            "output",
            "writedata",
            "writeseries",
            "parameters",
            "globals",
        ],
        # Parameter types do not have an index, they are globally valid.
        "parameters": [
            "constants",
            "global_consts",
            "parameters",
            "globals",
            "parameter_cache",
            "global_cache",
        ],
        # Cache types are standard DataFrames that are mutable and
        # intended to be used for intermediate calculations.
        "cache": [
            "cache",
            "series_cache",
            "parameter_cache",
            "global_cache",
        ],
        # Series types are standard DataFrames that are mutable and
        # may have multiple rows with the same index.
        "series": [
            "writeseries",
            "series_cache",
        ],
    }
    def __init__(
            self, data, colspecs=None, index=None, column=None, selector=None, subindex=None
    ):
        if data is None:
            data = {}
        if isinstance(data, dict):
            if len(data) > 0:  # Check that dictionary has contents.
                # Check if all entries are scalar.
                entries = data.values()
                if all(
                    [
                        isinstance(entry, (int, float, str, bool, complex))
                        for entry in entries
                    ]
                ):
                    data = pd.Series(data).to_frame().T
                elif all(
                        [
                        isinstance(entry, (pd.Series, pd.DataFrame))
                        for entry in entries
                    ]
                ):
                    data = pd.concat(data.values(), axis=1)
                    
            data = pd.DataFrame(data)
        if isinstance(data, list):
            data = pd.DataFrame(data)
        if isinstance(data, np.ndarray):
            data = pd.DataFrame(data)
        if isinstance(data, pd.Series):
            data = data.to_frame(name=data.name).T



        # If the colspecs isn't specified assume it's of "cache" type.
        if colspecs is None:
            colspecs = {"cache": list(data.columns)}
        elif isinstance(colspecs, str):
            # Check if colspecs is in any of the types dictionary's entries.
            all_types = [typ for typs in self.types.values() for typ in typs]
            if colspecs in all_types:
                colspecs = {
                    colspecs: list(data.columns),
                }
            else:
                raise ValueError(
                    'Column specification "{colspecs}" not found in types.'
                )

        # Add unspecified columns to cache
        columns = [col for cols in colspecs.values() for col in cols]
        cache = [col for col in data.columns if col not in columns]
        if len(cache) > 0:
            if "cache" not in colspecs:
                colspecs["cache"] = []
            colspecs["cache"] += cache

        self._colspecs = colspecs
        self._d = {}
        self._distribute_data(data)

        self.autocache = True        
        self.interface = Interface({})

        # Set index if not specified
        if index is None:
            indices = self.index
            if len(indices) > 0:
                index = indices[0]
        self.set_index(index)

        # Set column if not specified
        if column is None:
            columns = self.columns
            if len(columns) > 0:
                column = self.columns[0]
        self.set_column(column)

        self._selector = selector
        # Set selector if not specified
        if self._selector is None:
            selectors = self.get_selectors()
            if len(selectors) > 0:
                self._selector = selectors[0]
        elif selector not in self.get_selectors():
            raise ValueError(
                f"Provided selector '{selector}' not found in CustomDataFrame."
            )

        self._subindex = subindex
        # Set subindex if not specified
        if self._subindex is None:
            subindices = self.get_subindices()
            if len(subindices) > 0:
                self._subindex = self.columns[0]
        elif subindex not in self.get_subindices():
            raise ValueError(
                f"Provided subindex '{subindex}' not found in CustomDataFrame."
            )
        
        self.at = self._AtAccessor(self)
        self.loc = self._LocAccessor(self)
        self.iloc = self._ILocAccessor(self)

        
    class _AtAccessor:
        def __init__(self, data):
            """
            Initialize the AtAccessor.

            :param data: The custom DataFrame object to which this accessor is attached.
            """
            self._data_object = data

        def __getitem__(self, key):
            """
            Retrieve a single element from the CustomDataFrame using label-based indexing.

            This method provides access to a single element, similar to pandas' .at accessor.
            It expects a single label for both row and column.

            :param key: A tuple containing the row and column label.
            :return: The element at the specified row and column location.
            :raises KeyError: If the specified key is not a tuple or if it does not correspond to a valid row and column label.
            """
            if not isinstance(key, tuple) or len(key) != 2:
                raise KeyError("Key must be a tuple of (row_label, col_label)")

            row_label, col_label = key

            # Logic to handle different data types within the custom DataFrame
            for typ, data in self._data_object._d.items():
                if row_label in data.index and col_label in data.columns:
                    return data.at[row_label, col_label]
                elif typ in self._data_object.types["parameters"]:
                    if col_label in data.index:
                        return data.at[col_label]

            raise KeyError(f"Key {key} not found in the CustomDataFrame")

        def __setitem__(self, key, value):
            """
            Set a single element in the CustomDataFrame using label-based indexing.

            This method provides a way to set the value of a single element, similar to pandas' .at accessor.
            It expects a single label for both row and column and updates the value at that location.

            :param key: A tuple containing the row and column label.
            :param value: The new value to set at the specified location.
            :raises KeyError: If the specified key is not a tuple or if it does not correspond
                              to a valid row and column label.
            """
            if not isinstance(key, tuple) or len(key) != 2:
                raise KeyError("Key must be a tuple of (row_label, col_label)")

            row_label, col_label = key

            # Check for immutable 'input' type columns
            immutable_columns = [
                col
                for typ in self._data_object.types["input"]
                for col in self._data_object.colspecs.get(typ, [])
            ]
            if col_label in immutable_columns:
                raise KeyError(
                    f"Column '{col_label}' is immutable and cannot be modified."
                )

            # Setting the value
            data_modified = False
            for typ, data in self._data_object._d.items():
                if row_label in data.index and col_label in data.columns:
                    data.at[row_label, col_label] = value
                    data_modified = True
                    break
                elif typ in self._data_object.types["parameters"]:
                    if col_label in data.index:
                        raise KeyError(
                            f"Cannot modify individual elements in 'parameters' type data."
                        )

            if not data_modified:
                raise KeyError(f"Key {key} not found in the CustomDataFrame")

            # Update the data object with the modified data
            self._data_object._d[typ] = data

    class _LocAccessor(Accessor):
        def __init__(self, data):
            """
            Initialize the LocAccessor.

            :param data: The custom DataFrame object to which this accessor is attached.
            """
            self._data_object = data

        def __getitem__(self, key):
            """
            Retrieve a subset of the CustomDataFrame based on the provided key.

            This method supports both row and column indexing, similar to pandas' .loc accessor.
            It handles 'parameters' data differently from regular data.

            :param key: The indexing key, which can be a scalar, slice, list, tuple, or pd.Index.
                        It can be a tuple (row_key, col_key) for row and column indexing.
            :return: A subset of the CustomDataFrame as specified by the key.
            """
            # Determine row_key and col_key based on whether key is a tuple
            if isinstance(key, tuple):
                row_key, col_key = key
            else:
                row_key = key
                col_key = slice(None)  # Equivalent to selecting all columns

            colspecs = {}
            # check if index is a datetime index.
            if isinstance(self._data_object.index, pd.DatetimeIndex):
                # if so, allow pandas to handle the slicing.
                ind = self._data_object.to_pandas().loc[row_key].index
                result_df = pd.DataFrame(index=ind, data=None).astype("object")
            elif isinstance(row_key, (list, tuple, pd.Index)):
                # if not, check if the row_key is a list of indices.
                # if so, create a new dataframe with the index of the row_key.
                result_df = pd.DataFrame(index=row_key, data=None).astype("object")
            else:
                # create a data series to handle the result with index.name given by row
                result_df = pd.Series(name=row_key, data=None).astype("object")

            for typ, data in self._data_object._d.items():
                if data.empty:
                    continue

                # Check if col_key is a scalar and convert to list if necessary
                if not isinstance(col_key, (list, tuple, slice, pd.Index)):
                    col_key = [col_key]

                # Handle "parameters" data
                if typ in self._data_object.types["parameters"]:
                    selected_cols = (
                        [col for col in col_key if col in data.index]
                        if isinstance(col_key, (list, tuple, pd.Index))
                        else data.index
                    )
                    for col in selected_cols:
                        result_df[col] = data[col]
                    
                    colspecs[typ] = selected_cols
                else:
                    # Handle regular data
                    filtered_cols = (
                        [col for col in col_key if col in data.columns]
                        if isinstance(col_key, (list, tuple, pd.Index))
                        else data.columns
                    )
                    selected_data = data.loc[row_key, filtered_cols]
                    if isinstance(selected_data, pd.Series):
                        if not isinstance(result_df, pd.Series):
                            raise ValueError(f"The selected data has a row key \"{row_key}\" that has induced a series, but the result_df is of type \"{type(result_df)}\"")
                        # Concatenate the two data series
                        result_df = pd.concat([result_df, selected_data])
                    else:
                        result_df = result_df.join(selected_data, how="outer")
                    colspecs[typ] = filtered_cols

            # Find empty colspecs
            del_types = []
            for typ in colspecs:
                if len(colspecs[typ]) == 0:
                    del_types.append(typ)

            # Delete empty colspecs
            for typ in del_types:
                del colspecs[typ]

            return self._data_object.__class__(result_df, colspecs=colspecs)

        def __setitem__(self, key, value):
            """
            Set values in the CustomDataFrame based on the provided key.

            This method supports both row and column indexing. It raises an error if attempting
            to modify immutable 'input' type columns.

            :param key: The indexing key, similar to pandas .loc accessor.
            :param value: The value to set at the specified key location.
            :raises KeyError: If attempting to modify immutable 'input' type columns.
            :raises ValueError: If provided values for 'parameters' type data are not identical.
            """
            # Determine row_key and col_key based on whether key is a tuple
            if isinstance(key, tuple):
                row_key, col_key = key
            else:
                row_key = key
                col_key = slice(None)  # Equivalent to selecting all columns

            # Extract the list of immutable columns from colspecs based on types["input"]
            immutable_types = self._data_object.types["input"]
            immutable_columns = [
                col
                for typ in immutable_types
                for col in self._data_object.colspecs.get(typ, [])
            ]

            # Check if any of the columns being modified are immutable
            if isinstance(col_key, (list, tuple, pd.Index)):
                if any(col in immutable_columns for col in col_key):
                    raise KeyError(
                        f"Attempted to modify one or more immutable 'input' type columns when you tried to modify columns \"{col_key}\"."
                    )
            elif col_key in immutable_columns:
                raise KeyError(
                    f"Attempted to modify an immutable 'input' type column when you tried to modify column \"{col_key}\"."
                )

            # Setting values
            for typ, data in self._data_object._d.items():
                if data.empty:
                    continue

                # Check if col_key is a scalar and convert to list if necessary
                if not isinstance(col_key, (list, tuple, slice, pd.Index)):
                    col_key = [col_key]

                # Select the relevant columns
                rel_col = [
                    col for col in col_key if col in self._data_object.colspecs[typ]
                ]
                if len(rel_col) == 0:
                    continue

                if typ in self._data_object.types["parameters"]:
                    # Ensure that provided values for 'parameters' are identical across all rows
                    for col in rel_col:
                        if isinstance(value, pd.DataFrame) and not all(
                            value[col].iloc[0] == v for v in value[col]
                        ):
                            raise ValueError(
                                "Non-identical values provided for 'parameters' type data"
                            )
                        elif not all(value[0] == v for v in value):
                            raise ValueError(
                                "Non-identical values provided for 'parameters' type data"
                            )

                        # Setting values for 'parameters' type data
                        data[col] = (
                            value[col].iloc[0]
                            if isinstance(value, pd.DataFrame)
                            else value
                        )
                else:
                    # Handle setting values for regular data
                    selected_cols = [col for col in col_key if col in data.columns]
                    if len(selected_cols) > 0:
                        data.loc[row_key, selected_cols] = value

                # Update the data object with the modified data
                self._data_object._d[typ] = data

    class _ILocAccessor(Accessor):
        def __init__(self, data):
            """
            Initialize the ILocAccessor.

            :param data: The custom DataFrame object to which this accessor is attached.
            """
            self._data_object = data

        def __getitem__(self, key):
            """
            Retrieve a subset of the CustomDataFrame based on integer-location based indexing.

            This method provides integer-location based indexing, similar to pandas' .iloc accessor.
            It internally converts integer indices to labels and then uses the .loc accessor.

            :param key: The indexing key, which can be an integer, slice, list, or tuple for
                        both rows and columns.
            :return: A subset of the CustomDataFrame as specified by the integer-location key.
            :raises IndexError: If the specified key is not a tuple or if it does not correspond
            """
            # Convert integer indices to labels for rows and columns
            row_labels, col_labels = self._ikey_to_labels(key)

            # Use .loc accessor with label-based keys
            return self._data_object.loc[row_labels, col_labels]

        def __setitem__(self, key, value):
            """
            Set values in the CustomDataFrame based on integer-location based indexing.

            This method provides integer-location based indexing, similar to pandas' .iloc accessor.

            :param key: The indexing key, which can be an integer, slice, list, or tuple for
                        both rows and columns.
            :param value: The value to set at the specified key location.
            """

            # Convert integer indices to labels for rows and columns
            row_labels, col_labels = self._ikey_to_labels(key)

            self._data_object.loc[row_labels, col_labels] = value

        def _ikey_to_labels(self, key):
            """
            Convert integer-location indices to label-based indices.

            :param key: The integer-location based index or slice.
            :return: Label-based indices corresponding to the integer-location key.
            """
            if isinstance(key, tuple):
                row_key, col_key = key
                row_labels = self._convert_to_labels(row_key, self._data_object.index)
                col_labels = self._convert_to_labels(col_key, self._data_object.columns)
            else:
                row_labels = self._convert_to_labels(key, self._data_object.index)
                col_labels = slice(None)  # Select all columns

            return row_labels, col_labels

        def _convert_to_labels(self, key, labels):
            """
            Convert integer-location indices to label-based indices.

            :param key: The integer-location based index or slice.
            :param labels: The index or columns of the DataFrame from which to extract labels.
            :return: Label-based indices corresponding to the integer-location key.
            """
            if isinstance(key, slice):
                # Convert slice of integer indices to labels
                return labels[key]
            elif isinstance(key, (list, int)):
                # Convert list or single integer index to labels
                return labels[key]
            else:
                raise KeyError("Invalid index type for iloc indexing")

    def _distribute_data(self, data):
        """
        Distribute input data according to the colspec.

        :param data: The input data to be distributed.
        :raises ValueError: If the data passed isn't pandas or custom DataFrame
        :raises ValueError: If a parameter column doesn't contain the same values.
        """
        # Distribute data across names columns
        if not isinstance(data, (pd.DataFrame, self.__class__)):
            raise ValueError("Data must be a pandas DataFrame or a custom data frame.")

        for typ, cols in self._colspecs.items():
            if typ in self.types["parameters"]:
                self._d[typ] = pd.Series(index=cols, data=None).astype(object)
                for col in cols:
                    if all(data[col] == data[col].iloc[0]):
                        self._d[typ][col] = data[col].iloc[0]
                        
                    else:
                        raise ValueError(
                            f'Column "{col}" is specified as a parameter column and yet the values of the column are not all the same.'
                        )
            else:
                d = data[cols]
                if typ in self.types["series"]:
                    self._d[typ] = d
                else:
                    # If it's not a series type make sure it's deduplicated.
                    if d.index.has_duplicates:
                        log.debug(
                            'Removing duplicated elements from "{typ}" loaded data.'
                        )
                        self._d[typ] = d[~d.index.duplicated(keep="first")]
                    else:
                        self._d[typ] = d

    def to_pandas(self):
        """
        Convert the CustomDataFrame to a pandas DataFrame.

        :return: A pandas DataFrame representation of the CustomDataFrame.
        :rtype: pandas.DataFrame
        """
        df1 = None
        for typ, data in self._d.items():
            if typ in self.types["parameters"]:
                if df1 is None:
                    ind = data.index.name if data.index.name is not None else 0
                    df1 = pd.DataFrame(index=self.index)
                df1 = df1.assign(**data)
            else:
                if df1 is None:
                    df1 = data
                else:
                    df1 = df1.join(data, how="outer")
        return df1

    def from_pandas(self, df, inplace=False):
        """
        Convert from a pandas data frame to a CustomDataFrame.

        :param df: A pandas DataFrame to convert to a CustomDataFrame.
        :param inplace: Whether to perform the conversion in-place or return a new CustomDataFrame.
        :return: A new CustomDataFrame if inplace is False, otherwise None.
        """
        if inplace:
            self._distribute_data(df)
        else:
            return self.__class__(
                df,
                self._colspecs,
                self.get_selector(),
                self.get_index(),
                self.get_column(),
            )

    def filter(self, *args, **kwargs):
        return self.from_pandas(self.to_pandas().filter(*args, **kwargs))


    def _finalize_df(self, df, details, strict_columns=False):
        """
        This function augments the raw data and sets the index of the data frame.
        :param df: The data frame to be augmented.
        :param details: The details of the data frame.
        :param strict_columns: Whether to enforce strict columns.
        :return: The augmented data frame.
        """
    
        if "index" not in details:
            errmsg = "Missing index field in data frame specification in _referia.yml"
            self._log.error(errmsg)
            raise ValueError(errmsg)

        if not isinstance(details["index"], str):
            errmsg = f'"index" should be a string in details.'
            self._log.error(errmsg)
            raise ValueError(errmsg)

        index_column_name = details["index"]
        
        if "columns" in details:
            # Make sure the listed columns are present.
            for column in details["columns"]:
                if column not in df.columns:
                    df[column] = None
            if strict_columns:
                if "columns" not in details:
                    errmsg = f"You can't have strict_columns set to True and not list the columns in the details structure."
                    self._log.error(errmsg)
                    raise ValueError(errmsg)
                    
                for column in df.columns:
                    if column not in details["columns"] and column!=index_column_name:
                        errmsg = f"DataFrame contains column: \"{column}\" which is not in the columns list of the specification and strict_columns is set to True."
                        self._log.error(errmsg)
                        raise ValueError(errmsg)
                    
        if "selector" in details:
            if isinstance(details["selector"], str):
                self.set_selector(details["selector"])
            else:
                errmsg = f'"selector" should be a string in details.'
                self._log.error(errmsg)
                raise ValueError(errmsg)
            
        if index_column_name in df.columns:
            index = pd.Index(df[index_column_name], name=index_column_name)
            df.set_index(index, inplace=True)
            del df[index_column_name]            
                    
        return df

def concat(objs, *args, **kwargs):
    """
    Concatenate a sequence of CustomDataFrame objects into a single CustomDataFrame.

    :param objs: A sequence of CustomDataFrame objects to concatenate.
    :param args: Positional arguments to be passed to pandas.concat.
    :param kwargs: Keyword arguments to be passed to pandas.concat.
    :return: A new CustomDataFrame representing the concatenation of the input dataframes.
    :raises ValueError: If objs is empty or contains non-CustomDataFrame objects.
    """
    # TK If there are matching indices in the concatenation, need to trigger series in result.
    # Check for empty or invalid inputs
    if not objs or any(not isinstance(obj, CustomDataFrame) for obj in objs):
        raise ValueError("objs must be a non-empty list of CustomDataFrame objects.")

    # Concatenate the dataframes
    df = pd.concat([obj.to_pandas() for obj in objs], *args, **kwargs)

    # Check if df has duplicated index.
    if df.index.has_duplicates:
        colspecs = "series_cache"
    else:
        colspecs = "cache"

    # Handle types - assuming a consistent approach is defined
    # This needs to be decided based on how types are to be handled

    return objs[0].__class__(df, colspecs=colspecs)

<|MERGE_RESOLUTION|>--- conflicted
+++ resolved
@@ -343,10 +343,6 @@
         """
         if self.get_column() == self.index.name:
             return self.get_index()
-<<<<<<< HEAD
-=======
-            
->>>>>>> ec35bd0f
         return self.at[self.get_index(), self.get_column()]
             
 
