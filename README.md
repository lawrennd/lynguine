--- conflicted
+++ resolved
@@ -6,13 +6,8 @@
 
 [![codecov](https://codecov.io/gh/lawrennd/lynguine/branch/main/graph/badge.svg?token=YOUR_CODECOV_TOKEN)](https://codecov.io/gh/lawrennd/lynguine)
 
-<<<<<<< HEAD
 The `lynguine` library is a library based on DOA principles for managing data. It provides these capabilities to support other libraries like `lamd` and `referia`.
-=======
-The `linguine` library is a library based on DOA principles for managing data. 
-It provides these capabilities to support other libraries like `lamd` and `referia`.
 
->>>>>>> 1e53470e
 To install use
 
 ```bash
