--- conflicted
+++ resolved
@@ -1,7 +1,3 @@
 logging:
-<<<<<<< HEAD
   level: 10
-=======
-  level: 10
-  filename: lynguine.log
->>>>>>> ed5d5502
+  filename: lynguine.log